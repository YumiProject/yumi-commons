--- conflicted
+++ resolved
@@ -12,11 +12,7 @@
   build:
     strategy:
       matrix:
-<<<<<<< HEAD
-        java: [17, 21, 25]
-=======
-        java: [24]
->>>>>>> 5e1b0080
+        java: [25]
     runs-on: ubuntu-latest
     steps:
       - name: "Checkout"
